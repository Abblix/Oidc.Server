--- conflicted
+++ resolved
@@ -41,7 +41,6 @@
     /// <summary>
     /// Processes a client configuration read request.
     /// </summary>
-<<<<<<< HEAD
     /// <param name="clientRequest">The client request containing details necessary for fetching the client information,
     /// such as the client identifier.</param>
     /// <returns>A task that results in a <see cref="ReadClientResponse"/>, which could be the requested client data or
@@ -54,14 +53,8 @@
     /// to client information.
     /// </remarks>
     public async Task<Result<ReadClientSuccessfulResponse, OidcError>> HandleAsync(ClientRequest clientRequest)
-=======
-    /// <param name="clientRequest">The authenticated client request with registration access credentials.</param>
-    /// <returns>Client configuration data or an error if validation fails.</returns>
-    public async Task<Result<ReadClientSuccessfulResponse, OidcError>> HandleAsync(Model.ClientRequest clientRequest)
->>>>>>> 0bef1a72
     {
         var validationResult = await validator.ValidateAsync(clientRequest);
-
         return await validationResult.BindAsync(processor.ProcessAsync);
     }
 }