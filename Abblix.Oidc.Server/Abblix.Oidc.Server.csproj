﻿<Project Sdk="Microsoft.NET.Sdk">

    <PropertyGroup>
        <TargetFrameworks>net8.0;net9.0;net10.0</TargetFrameworks>
        <Nullable>enable</Nullable>
        <ImplicitUsings>true</ImplicitUsings>
        <PackageId>Abblix.OIDC.Server</PackageId>
        <Title>Abblix OIDC Server</Title>
        <Description>Flexible OpenID Connect and OAuth 2.0 server-side implementation for modern ASP.NET projects</Description>
        <IsPackable>true</IsPackable>
        <Authors>Abblix LLP</Authors>
        <PackageProjectUrl>https://www.abblix.com/abblix-oidc-server</PackageProjectUrl>
        <RepositoryUrl>https://github.com/Abblix/Oidc.Server</RepositoryUrl>
        <RepositoryType>git</RepositoryType>
        <PackageTags>Abblix OIDC OpenID OpenID-Connect Authentication Authorization Security Identity OAuth OAuth2 SSO Single-Sign-On ASP.NET IdentityServer Federation Claims WebApi</PackageTags>
        <PackageReadmeFile>README.md</PackageReadmeFile>
        <PackageLicenseFile>LICENSE.md</PackageLicenseFile>
<<<<<<< HEAD
        <Copyright>Copyright (c) 2024 Abblix LLP. All rights reserved.</Copyright>
        <PackageReleaseNotes>v2.0: Major release with mTLS authentication (RFC 8705), JWT Bearer grants (RFC 7523), Device Authorization (RFC 8628), CIBA Ping/Push modes &amp; Long-Polling, and Result pattern migration. BREAKING: Dropped .NET 6/7, requires .NET 8+ and supports .NET 10. Full details: https://github.com/Abblix/Oidc.Server/blob/master/CHANGELOG.md</PackageReleaseNotes>
        <PackageIcon>Abblix.png</PackageIcon>
        <PackageRequireLicenseAcceptance>true</PackageRequireLicenseAcceptance>
        <AssemblyVersion>2.0.0.0</AssemblyVersion>
        <FileVersion>2.0.0.0</FileVersion>
        <PackageVersion>2.0</PackageVersion>
=======
        <Copyright>Copyright (c) $([System.DateTime]::Now.Year) Abblix LLP. All rights reserved.</Copyright>
        <PackageReleaseNotes>Complete OpenID Connect and OAuth 2.0 server implementation with mTLS (RFC 8705), JWT Bearer grants (RFC 7523), Device Authorization (RFC 8628), and CIBA support. BREAKING: Dropped .NET 6/7, requires .NET 8+ and supports .NET 10. Full details: https://github.com/Abblix/Oidc.Server/releases/tag/v2.0</PackageReleaseNotes>
        <PackageIcon>Abblix.png</PackageIcon>
        <PackageRequireLicenseAcceptance>true</PackageRequireLicenseAcceptance>
        <AssemblyVersion>2.0.1.0</AssemblyVersion>
        <FileVersion>2.0.1.0</FileVersion>
        <PackageVersion>2.0.1</PackageVersion>

        <!-- Deterministic builds for reproducible binaries -->
        <Deterministic>true</Deterministic>
        <ContinuousIntegrationBuild>true</ContinuousIntegrationBuild>

        <!-- SourceLink for symbol packages -->
        <PublishRepositoryUrl>true</PublishRepositoryUrl>
        <EmbedUntrackedSources>true</EmbedUntrackedSources>
        <IncludeSymbols>true</IncludeSymbols>
        <SymbolPackageFormat>snupkg</SymbolPackageFormat>
>>>>>>> 4584cbc2
    </PropertyGroup>

    <ItemGroup>
      <EmbeddedResource Include=".\Features\SessionManagement\Resources\checkSession.html" />
      <EmbeddedResource Include=".\Features\Licensing\Resources\Abblix Licensing.pem" />
      <None Include="..\Abblix.png" Link="Abblix.png" Pack="true" PackagePath="" />
      <None Include="..\LICENSE.md" Link="LICENSE.md" Pack="true" PackagePath="" />
      <None Include="..\Nuget\README.md" Link="README.md" Pack="true" PackagePath="" />
    </ItemGroup>

    <ItemGroup>
      <PackageReference Include="Microsoft.Extensions.Caching.Memory" Version="10.0.0" />
      <PackageReference Include="Microsoft.Extensions.Hosting.Abstractions" Version="10.0.0" />
      <PackageReference Include="Microsoft.Extensions.Http" Version="10.0.0" />
      <PackageReference Include="Microsoft.Extensions.Options" Version="10.0.0" />
<<<<<<< HEAD
=======
      <PackageReference Include="Microsoft.SourceLink.GitHub" Version="8.0.0" PrivateAssets="All" />
>>>>>>> 4584cbc2
    </ItemGroup>

    <ItemGroup>
      <PackageReference Include="Grpc.AspNetCore" Version="2.71.0" />
      <PackageReference Include="Grpc.Tools" Version="2.76.0" PrivateAssets="All" />
    </ItemGroup>

    <ItemGroup>
      <Protobuf Include="Features\Storages\Proto\*.proto" GrpcServices="None" />
    </ItemGroup>

    <ItemGroup>
      <ProjectReference Include="..\Abblix.DependencyInjection\Abblix.DependencyInjection.csproj" />
      <ProjectReference Include="..\Abblix.Jwt\Abblix.Jwt.csproj" />
    </ItemGroup>

    <ItemGroup>
      <InternalsVisibleTo Include="Abblix.Oidc.Server.UnitTests" />
    </ItemGroup>

</Project><|MERGE_RESOLUTION|>--- conflicted
+++ resolved
@@ -15,15 +15,6 @@
         <PackageTags>Abblix OIDC OpenID OpenID-Connect Authentication Authorization Security Identity OAuth OAuth2 SSO Single-Sign-On ASP.NET IdentityServer Federation Claims WebApi</PackageTags>
         <PackageReadmeFile>README.md</PackageReadmeFile>
         <PackageLicenseFile>LICENSE.md</PackageLicenseFile>
-<<<<<<< HEAD
-        <Copyright>Copyright (c) 2024 Abblix LLP. All rights reserved.</Copyright>
-        <PackageReleaseNotes>v2.0: Major release with mTLS authentication (RFC 8705), JWT Bearer grants (RFC 7523), Device Authorization (RFC 8628), CIBA Ping/Push modes &amp; Long-Polling, and Result pattern migration. BREAKING: Dropped .NET 6/7, requires .NET 8+ and supports .NET 10. Full details: https://github.com/Abblix/Oidc.Server/blob/master/CHANGELOG.md</PackageReleaseNotes>
-        <PackageIcon>Abblix.png</PackageIcon>
-        <PackageRequireLicenseAcceptance>true</PackageRequireLicenseAcceptance>
-        <AssemblyVersion>2.0.0.0</AssemblyVersion>
-        <FileVersion>2.0.0.0</FileVersion>
-        <PackageVersion>2.0</PackageVersion>
-=======
         <Copyright>Copyright (c) $([System.DateTime]::Now.Year) Abblix LLP. All rights reserved.</Copyright>
         <PackageReleaseNotes>Complete OpenID Connect and OAuth 2.0 server implementation with mTLS (RFC 8705), JWT Bearer grants (RFC 7523), Device Authorization (RFC 8628), and CIBA support. BREAKING: Dropped .NET 6/7, requires .NET 8+ and supports .NET 10. Full details: https://github.com/Abblix/Oidc.Server/releases/tag/v2.0</PackageReleaseNotes>
         <PackageIcon>Abblix.png</PackageIcon>
@@ -41,7 +32,6 @@
         <EmbedUntrackedSources>true</EmbedUntrackedSources>
         <IncludeSymbols>true</IncludeSymbols>
         <SymbolPackageFormat>snupkg</SymbolPackageFormat>
->>>>>>> 4584cbc2
     </PropertyGroup>
 
     <ItemGroup>
@@ -57,10 +47,7 @@
       <PackageReference Include="Microsoft.Extensions.Hosting.Abstractions" Version="10.0.0" />
       <PackageReference Include="Microsoft.Extensions.Http" Version="10.0.0" />
       <PackageReference Include="Microsoft.Extensions.Options" Version="10.0.0" />
-<<<<<<< HEAD
-=======
       <PackageReference Include="Microsoft.SourceLink.GitHub" Version="8.0.0" PrivateAssets="All" />
->>>>>>> 4584cbc2
     </ItemGroup>
 
     <ItemGroup>
