--- conflicted
+++ resolved
@@ -33,9 +33,7 @@
 public record ConfigurationResponse
 {
     /// <summary>
-    /// Nested class containing string constants for JSON property names used in the configuration response.
-    /// These names map directly to the fields returned by the OpenID Connect discovery document, ensuring
-    /// proper serialization and deserialization of configuration data.
+    /// Nested class containing string constants for JSON property names.
     /// </summary>
     public static class Parameters
     {
@@ -70,10 +68,6 @@
         public const string PushedAuthorizationRequestEndpoint = "pushed_authorization_request_endpoint";
         public const string RequirePushedAuthorizationRequests = "require_pushed_authorization_requests";
         public const string RequireSignedRequestObject = "require_signed_request_object";
-        public const string BackchannelTokenDeliveryModesSupported = "backchannel_token_delivery_modes_supported";
-        public const string BackchannelAuthenticationEndpoint = "backchannel_authentication_endpoint";
-        public const string BackchannelAuthenticationRequestSigningAlgValuesSupported = "backchannel_authentication_request_signing_alg_values_supported";
-        public const string BackchannelUserCodeParameterSupported = "backchannel_user_code_parameter_supported";
     }
 
     /// <summary>
@@ -139,8 +133,7 @@
     public Uri? RegistrationEndpoint { init; get; }
 
     /// <summary>
-    /// The URL for the Pushed Authorization Request endpoint, which allows clients to pre-register authorization
-    /// requests.
+    /// The URL for the Pushed Authorization Request endpoint, which allows clients to pre-register authorization requests.
     /// </summary>
     [JsonPropertyName(Parameters.PushedAuthorizationRequestEndpoint)]
     public Uri? PushedAuthorizationRequestEndpoint { get; set; }
@@ -149,7 +142,7 @@
     /// Indicates whether the provider requires clients to use the Pushed Authorization Requests (PAR) only.
     /// </summary>
     [JsonPropertyName(Parameters.RequirePushedAuthorizationRequests)]
-    public bool? RequirePushedAuthorizationRequests { get; set; }
+    public bool RequirePushedAuthorizationRequests { get; set; } //TODO use it!
 
     /// <summary>
     /// Indicates whether the OpenID Provider supports front channel logout, allowing clients to log out users
@@ -284,46 +277,5 @@
     /// integrity of request objects received by the provider.
     /// </summary>
     [JsonPropertyName(Parameters.RequireSignedRequestObject)]
-    public bool? RequireSignedRequestObject { init; get; } //TODO use it!
-
-    /// <summary>
-    /// Lists the supported backchannel token delivery modes for client-initiated backchannel authentication.
-    /// </summary>
-    [JsonPropertyName(Parameters.BackchannelTokenDeliveryModesSupported)]
-<<<<<<< HEAD
-    public IEnumerable<string>? BackChannelTokenDeliveryModesSupported { get; init; }
-=======
-    public IEnumerable<string>? BackchannelTokenDeliveryModesSupported { get; init; }
->>>>>>> 358ac72b
-
-    /// <summary>
-    /// The backchannel authentication endpoint for initiating CIBA (Client-Initiated Backchannel Authentication)
-    /// requests.
-    /// </summary>
-    [JsonPropertyName(Parameters.BackchannelAuthenticationEndpoint)]
-<<<<<<< HEAD
-    public Uri? BackChannelAuthenticationEndpoint { get; init; }
-=======
-    public Uri? BackchannelAuthenticationEndpoint { get; init; }
->>>>>>> 358ac72b
-
-    /// <summary>
-    /// Lists the supported signing algorithms for backchannel authentication requests.
-    /// </summary>
-    [JsonPropertyName(Parameters.BackchannelAuthenticationRequestSigningAlgValuesSupported)]
-<<<<<<< HEAD
-    public IEnumerable<string>? BackChannelAuthenticationRequestSigningAlgValuesSupported { get; init; }
-=======
-    public IEnumerable<string>? BackchannelAuthenticationRequestSigningAlgValuesSupported { get; init; }
->>>>>>> 358ac72b
-
-    /// <summary>
-    /// Indicates whether the OpenID Provider supports the backchannel user code parameter for CIBA.
-    /// </summary>
-    [JsonPropertyName(Parameters.BackchannelUserCodeParameterSupported)]
-<<<<<<< HEAD
-    public bool? BackChannelUserCodeParameterSupported { get; init; }
-=======
-    public bool? BackchannelUserCodeParameterSupported { get; init; }
->>>>>>> 358ac72b
+    public bool RequireSignedRequestObject { init; get; } //TODO use it!
 }