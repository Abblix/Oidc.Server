--- conflicted
+++ resolved
@@ -47,11 +47,8 @@
 		public const string Password = "password";
 		public const string CodeVerifier = "code_verifier";
 		public const string AuthenticationRequestId = "auth_req_id";
-<<<<<<< HEAD
 		public const string Assertion = "assertion";
-=======
 		public const string DeviceCode = "device_code";
->>>>>>> 3e7306a8
 	}
 
 	/// <summary>
@@ -67,15 +64,9 @@
 		GrantTypes.Ciba,
 		GrantTypes.DeviceAuthorization,
 		GrantTypes.Implicit,
-<<<<<<< HEAD
 		GrantTypes.ClientCredentials,
-		GrantTypes.JwtBearer,
-		GrantTypes.DeviceAuthorization)]
+		GrantTypes.JwtBearer)]
 	public string GrantType { get; set; } = default!;
-=======
-		GrantTypes.ClientCredentials)]
-	public string GrantType { get; set; } = null!;
->>>>>>> 3e7306a8
 
 	/// <summary>
 	/// The authorization code received from the authorization server.
@@ -143,17 +134,16 @@
 	public string? AuthenticationRequestId { get; set; }
 
 	/// <summary>
-<<<<<<< HEAD
 	/// The JWT assertion used in the JWT Bearer grant type per RFC 7523.
 	/// This contains a signed JWT with claims about the resource owner and is used to request an access token.
 	/// </summary>
 	[JsonPropertyName(Parameters.Assertion)]
 	public string? Assertion { get; set; }
-=======
+
+	/// <summary>
 	/// The device code used in the Device Authorization Grant (RFC 8628) flow.
 	/// This code is obtained from the device authorization endpoint and used to poll for tokens.
 	/// </summary>
 	[JsonPropertyName(Parameters.DeviceCode)]
 	public string? DeviceCode { get; set; }
->>>>>>> 3e7306a8
 }