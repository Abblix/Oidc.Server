﻿// Abblix OIDC Server Library
// Copyright (c) Abblix LLP. All rights reserved.
// 
// DISCLAIMER: This software is provided 'as-is', without any express or implied
// warranty. Use at your own risk. Abblix LLP is not liable for any damages
// arising from the use of this software.
// 
// LICENSE RESTRICTIONS: This code may not be modified, copied, or redistributed
// in any form outside of the official GitHub repository at:
// https://github.com/Abblix/OIDC.Server. All development and modifications
// must occur within the official repository and are managed solely by Abblix LLP.
// 
// Unauthorized use, modification, or distribution of this software is strictly
// prohibited and may be subject to legal action.
// 
// For full licensing terms, please visit:
// 
// https://oidc.abblix.com/license
// 
// CONTACT: For license inquiries or permissions, contact Abblix LLP at
// info@abblix.com

using Abblix.Oidc.Server.Mvc.Features.ConfigurableRoutes;
using Microsoft.AspNetCore.Http;
using Microsoft.Extensions.DependencyInjection;

namespace Abblix.Oidc.Server.Mvc;

/// <summary>
/// Provides extension methods for the <see cref="HttpRequest"/> class.
/// These methods are used to retrieve various URL components from an HTTP request.
/// </summary>
public static class HttpRequestExtensions
{
	/// <summary>
	/// Gets the application's base URL from the HTTP request.
	/// This includes the scheme, host, and the base path of the application.
	/// </summary>
	/// <param name="request">The HTTP request.</param>
	/// <returns>The application's base URL.</returns>
	public static string GetAppUrl(this HttpRequest request) => request.GetFullUrl(request.PathBase);

	/// <summary>
	/// Gets the base URL of the request.
	/// This includes the scheme, host, and the path of the request.
	/// </summary>
	/// <param name="request">The HTTP request.</param>
	/// <returns>The base URL of the request.</returns>
	public static string GetBaseUrl(this HttpRequest request) => request.GetFullUrl(request.Path);

	/// <summary>
	/// Constructs a full URL from the request's components and the specified path.
	/// </summary>
	/// <param name="request">The HTTP request.</param>
	/// <param name="path">The path to append to the base URL.</param>
	/// <returns>The full URL constructed from the request's components and the specified path.</returns>
	private static string GetFullUrl(this HttpRequest request, PathString path)
		=> request.Scheme + Uri.SchemeDelimiter + request.Host + path;

	/// <summary>
	/// Converts a relative path into an absolute URI using the application's base URL.
	/// </summary>
<<<<<<< HEAD
	/// <param name="request">The HTTP request used to determine the application's base URL.</param>
	/// <param name="path">
	/// The path to resolve. If it starts with <c>"~/"</c>, it is treated as application-relative.
	/// Otherwise, it is resolved as a relative path from the application root.
=======
	/// <param name="request">The HTTP request used to access the <see cref="IUriResolver"/> service.</param>
	/// <param name="path">
	/// The path to resolve. Supports:
	/// - Application-relative paths starting with <c>"~/"</c> (e.g., <c>~/dashboard</c>)
	/// - Route template constants with default values (e.g., <c>[route:authorize?~/connect/authorize]</c>)
	/// - Regular relative paths
>>>>>>> 4584cbc2
	/// </param>
	/// <returns>
	/// A fully qualified <see cref="Uri"/> representing the resolved absolute URL.
	/// </returns>
	/// <remarks>
<<<<<<< HEAD
	/// This method uses <c>~/</c> as an indicator of application-relative paths (e.g., <c>~/dashboard</c>).
	/// </remarks>
	public static Uri ToAbsoluteUri(this HttpRequest request, string path)
	{
		var appUrl = request.GetAppUrl();
		return path.StartsWith("~/")
			? new Uri(appUrl + path[1..], UriKind.Absolute)
			: new Uri(new Uri(appUrl, UriKind.Absolute), path);
=======
	/// This extension method delegates to <see cref="IUriResolver.Content"/> for URI resolution.
	/// </remarks>
	public static Uri ToAbsoluteUri(this HttpRequest request, string path)
	{
		var uriResolver = request.HttpContext.RequestServices.GetRequiredService<IUriResolver>();
		return uriResolver.Content(path);
>>>>>>> 4584cbc2
	}
}<|MERGE_RESOLUTION|>--- conflicted
+++ resolved
@@ -60,40 +60,22 @@
 	/// <summary>
 	/// Converts a relative path into an absolute URI using the application's base URL.
 	/// </summary>
-<<<<<<< HEAD
-	/// <param name="request">The HTTP request used to determine the application's base URL.</param>
-	/// <param name="path">
-	/// The path to resolve. If it starts with <c>"~/"</c>, it is treated as application-relative.
-	/// Otherwise, it is resolved as a relative path from the application root.
-=======
 	/// <param name="request">The HTTP request used to access the <see cref="IUriResolver"/> service.</param>
 	/// <param name="path">
 	/// The path to resolve. Supports:
 	/// - Application-relative paths starting with <c>"~/"</c> (e.g., <c>~/dashboard</c>)
 	/// - Route template constants with default values (e.g., <c>[route:authorize?~/connect/authorize]</c>)
 	/// - Regular relative paths
->>>>>>> 4584cbc2
 	/// </param>
 	/// <returns>
 	/// A fully qualified <see cref="Uri"/> representing the resolved absolute URL.
 	/// </returns>
 	/// <remarks>
-<<<<<<< HEAD
-	/// This method uses <c>~/</c> as an indicator of application-relative paths (e.g., <c>~/dashboard</c>).
-	/// </remarks>
-	public static Uri ToAbsoluteUri(this HttpRequest request, string path)
-	{
-		var appUrl = request.GetAppUrl();
-		return path.StartsWith("~/")
-			? new Uri(appUrl + path[1..], UriKind.Absolute)
-			: new Uri(new Uri(appUrl, UriKind.Absolute), path);
-=======
 	/// This extension method delegates to <see cref="IUriResolver.Content"/> for URI resolution.
 	/// </remarks>
 	public static Uri ToAbsoluteUri(this HttpRequest request, string path)
 	{
 		var uriResolver = request.HttpContext.RequestServices.GetRequiredService<IUriResolver>();
 		return uriResolver.Content(path);
->>>>>>> 4584cbc2
 	}
 }