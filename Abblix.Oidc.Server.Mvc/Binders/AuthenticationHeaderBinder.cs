--- conflicted
+++ resolved
@@ -86,11 +86,7 @@
     /// Provides values from HTTP headers.
     /// </summary>
     /// <param name="headers">The HTTP header dictionary to provide values from.</param>
-<<<<<<< HEAD
-    private sealed class HeaderValueProvider(IHeaderDictionary headers) : IValueProvider
-=======
     private class HeaderValueProvider(IHeaderDictionary headers) : IValueProvider
->>>>>>> 4584cbc2
     {
         /// <inheritdoc />
         public bool ContainsPrefix(string prefix)
