--- conflicted
+++ resolved
@@ -127,13 +127,10 @@
 			(principal.Identity?.AuthenticationType).NotNull(nameof(ClaimsIdentity.AuthenticationType)))
 		{
 			AuthContextClassRef = principal.FindFirstValue(JwtClaimTypes.AuthContextClassRef),
-<<<<<<< HEAD
-=======
 			Email = principal.FindFirstValue(JwtClaimTypes.Email),
 			EmailVerified = bool.TryParse(principal.FindFirstValue(JwtClaimTypes.EmailVerified), out var emailVerified)
 				? emailVerified
 				: null,
->>>>>>> 63c40aaf
 		};
 
 		var properties = authenticationResult.Properties;
@@ -143,14 +140,11 @@
 		if (principal.TryGetStringList(JwtClaimTypes.AuthenticationMethodReferences, out var authenticationMethodReferences))
 			authSession = authSession with { AuthenticationMethodReferences = authenticationMethodReferences };
 
-<<<<<<< HEAD
-=======
 		// Extract additional claims (exclude standard claims)
 		var additionalClaims = ExtractAdditionalClaims(principal);
 		if (additionalClaims.Count > 0)
 			authSession = authSession with { AdditionalClaims = additionalClaims };
 
->>>>>>> 63c40aaf
 		return authSession;
 	}
 
@@ -179,8 +173,6 @@
 		if (authSession is { AuthenticationMethodReferences.Count: > 0 })
 			claims.Add(new Claim(JwtClaimTypes.AuthenticationMethodReferences, JsonSerializer.Serialize(authSession.AuthenticationMethodReferences)));
 
-<<<<<<< HEAD
-=======
 		// Email claim from AuthSession (preserves external provider email or challenge email)
 		if (!string.IsNullOrEmpty(authSession.Email))
 			claims.Add(new Claim(JwtClaimTypes.Email, authSession.Email));
@@ -202,16 +194,11 @@
 			}
 		}
 
->>>>>>> 63c40aaf
 		var principal = new ClaimsPrincipal(new ClaimsIdentity(claims, authSession.IdentityProvider));
 
 		var properties = new AuthenticationProperties();
 		if (authSession is { AffectedClientIds.Count: > 0 })
 			properties.SetString(nameof(AuthSession.AffectedClientIds), JsonSerializer.Serialize(authSession.AffectedClientIds));
-<<<<<<< HEAD
-
-		return HttpContext.SignInAsync(_authenticationScheme, principal, properties);
-=======
 
 		return HttpContext.SignInAsync(_authenticationScheme, principal, properties);
 	}
@@ -236,7 +223,6 @@
 			JsonArray or JsonObject => jsonValue.ToJsonString(),
 			_ => jsonValue.ToJsonString()
 		};
->>>>>>> 63c40aaf
 	}
 
 	/// <summary>
@@ -244,8 +230,6 @@
 	/// </summary>
 	/// <returns>A task that represents the asynchronous sign-out operation.</returns>
 	public Task SignOutAsync() => HttpContext.SignOutAsync(_authenticationScheme);
-<<<<<<< HEAD
-=======
 
 	/// <summary>
 	/// Extracts additional claims from the principal, excluding standard OIDC claims.
@@ -308,5 +292,4 @@
 		JwtClaimTypes.AuthenticationMethodReferences => true,
 		_ => false
 	};
->>>>>>> 63c40aaf
 }