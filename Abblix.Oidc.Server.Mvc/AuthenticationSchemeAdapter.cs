﻿// Abblix OIDC Server Library
// Copyright (c) Abblix LLP. All rights reserved.
// 
// DISCLAIMER: This software is provided 'as-is', without any express or implied
// warranty. Use at your own risk. Abblix LLP is not liable for any damages
// arising from the use of this software.
// 
// LICENSE RESTRICTIONS: This code may not be modified, copied, or redistributed
// in any form outside of the official GitHub repository at:
// https://github.com/Abblix/OIDC.Server. All development and modifications
// must occur within the official repository and are managed solely by Abblix LLP.
// 
// Unauthorized use, modification, or distribution of this software is strictly
// prohibited and may be subject to legal action.
// 
// For full licensing terms, please visit:
// 
// https://oidc.abblix.com/license
// 
// CONTACT: For license inquiries or permissions, contact Abblix LLP at
// info@abblix.com

using System.Security.Claims;
using System.Text.Json;
using System.Text.Json.Nodes;
using Abblix.Jwt;
using Abblix.Oidc.Server.Common;
using Abblix.Oidc.Server.Features.RandomGenerators;
using Abblix.Oidc.Server.Features.UserAuthentication;
using Abblix.Utils;
using Microsoft.AspNetCore.Authentication;
using Microsoft.AspNetCore.Authentication.Cookies;
using Microsoft.AspNetCore.Http;

namespace Abblix.Oidc.Server.Mvc;

/// <summary>
/// Adapts ASP.NET Authentication Scheme to the <see cref="IAuthSessionService"/> interface.
/// This adapter allows the integration of the Abblix OIDC Server with standard ASP.NET authentication mechanisms,
/// enabling the use of existing authentication schemes to manage OIDC sessions.
/// </summary>
public class AuthenticationSchemeAdapter : IAuthSessionService
{
	/// <summary>
	/// Initializes a new instance of the <see cref="AuthenticationSchemeAdapter"/> class with a specific authentication scheme,
	/// injecting dependencies needed to access and manage HTTP contexts.
	/// </summary>
	/// <param name="httpContextAccessor">Provides access to the <see cref="HttpContext"/>,
	/// allowing operations on the HTTP context of the current request.</param>
	/// <param name="authenticationScheme">The authentication scheme to use for all authentication operations.
	/// This scheme will be explicitly specified when calling SignInAsync, SignOutAsync, and AuthenticateAsync methods.</param>
	public AuthenticationSchemeAdapter(
		IHttpContextAccessor httpContextAccessor,
		string authenticationScheme = CookieAuthenticationDefaults.AuthenticationScheme)
	{
		_httpContextAccessor = httpContextAccessor;
		_authenticationScheme = authenticationScheme;
	}

	private readonly IHttpContextAccessor _httpContextAccessor;
	
	/// <summary>
	/// The authentication scheme to use for all authentication operations (SignIn, SignOut, Authenticate).
	/// This ensures consistent behavior when multiple authentication schemes are registered.
	/// </summary>
	private readonly string _authenticationScheme;

	/// <summary>
	/// Provides direct access to the current <see cref="HttpContext"/> by ensuring it is available and not null.
	/// </summary>
	private HttpContext HttpContext => _httpContextAccessor.HttpContext.NotNull(nameof(IHttpContextAccessor.HttpContext));

	/// <summary>
	/// Asynchronously retrieves the current user's authentication session if available.
	/// This method wraps ASP.NET's built-in authentication mechanisms to provide an <see cref="AuthSession"/> model.
	/// </summary>
	/// <returns>
	/// An asynchronous stream of <see cref="AuthSession"/> instances representing the user's current
	/// authentication sessions.
	/// </returns>
	public async IAsyncEnumerable<AuthSession> GetAvailableAuthSessions()
	{
		var user = await AuthenticateAsync();
		if (user != null)
		{
			yield return user;
		}
	}

	/// <summary>
	/// Attempts to authenticate the current user based on the configured default authentication scheme,
	/// converting the authentication results into an <see cref="AuthSession"/>.
	/// </summary>
	/// <returns>
	/// A task that represents the asynchronous operation. The task result contains the <see cref="AuthSession"/>
	/// of the authenticated user or null if the authentication fails.
	/// </returns>
	public async Task<AuthSession?> AuthenticateAsync()
	{
		var authenticationResult = await HttpContext.AuthenticateAsync(_authenticationScheme);
		if (!authenticationResult.Succeeded)
			return null;

		var principal = authenticationResult.Principal;
		if (!principal.IsAuthenticated())
			return null;

		// All JWT claim types are now stored as claims (not properties) for direct access
		var sessionId = principal.FindFirstValue(JwtClaimTypes.SessionId);
		if (string.IsNullOrEmpty(sessionId))
		{
			throw new InvalidOperationException(
				$"Use {nameof(SessionIdGenerator)}.{nameof(SessionIdGenerator.GenerateSessionId)}() to generate a new session Id when calling .SignInAsync() method");
		}

		var authenticationTime = principal.FindFirstValue(JwtClaimTypes.AuthenticationTime);
		if (string.IsNullOrEmpty(authenticationTime))
		{
			throw new InvalidOperationException($"There is no {JwtClaimTypes.AuthenticationTime} in the claims");
		}

		// TODO think about the support for a list of several user accounts below
		var authSession = new AuthSession(
			principal.FindFirstValue(JwtClaimTypes.Subject).NotNull(JwtClaimTypes.Subject),
			sessionId,
			DateTimeOffset.FromUnixTimeSeconds(long.Parse(authenticationTime)),
			(principal.Identity?.AuthenticationType).NotNull(nameof(ClaimsIdentity.AuthenticationType)))
		{
			AuthContextClassRef = principal.FindFirstValue(JwtClaimTypes.AuthContextClassRef),
			Email = principal.FindFirstValue(JwtClaimTypes.Email),
			EmailVerified = bool.TryParse(principal.FindFirstValue(JwtClaimTypes.EmailVerified), out var emailVerified)
				? emailVerified
				: null,
		};

		var properties = authenticationResult.Properties;
		if (properties.TryGetStringList(nameof(AuthSession.AffectedClientIds), out var affectedClientIds))
			authSession = authSession with { AffectedClientIds = affectedClientIds };

		if (principal.TryGetStringList(JwtClaimTypes.AuthenticationMethodReferences, out var authenticationMethodReferences))
			authSession = authSession with { AuthenticationMethodReferences = authenticationMethodReferences };

		// Extract additional claims (exclude standard claims)
		var additionalClaims = ExtractAdditionalClaims(principal);
		if (additionalClaims.Count > 0)
			authSession = authSession with { AdditionalClaims = additionalClaims };

		return authSession;
	}

	/// <summary>
	/// Signs in the specified user into the application, setting up their authentication session.
	/// Critical claims (Subject, SessionId, AuthenticationTime, AuthenticationMethodReferences) are stored in principal claims.
	/// AffectedClientIds stored in properties as it's not needed in cookie events.
	/// </summary>
	/// <param name="authSession">The authentication session details to be used for signing in.</param>
	/// <returns>A task that represents the asynchronous sign-in operation.</returns>
	public Task SignInAsync(AuthSession authSession)
	{
		// Critical claims stored in principal for access in cookie events (especially SigningOut)
		var claims = new List<Claim>
		{
			new(JwtClaimTypes.Subject, authSession.Subject),
			new(JwtClaimTypes.SessionId, authSession.SessionId),
			new(JwtClaimTypes.AuthenticationTime, authSession.AuthenticationTime.ToUnixTimeSeconds().ToString()),
		};

		// Add optional claims if present
		if (!string.IsNullOrEmpty(authSession.AuthContextClassRef))
			claims.Add(new Claim(JwtClaimTypes.AuthContextClassRef, authSession.AuthContextClassRef));

		// AuthenticationMethodReferences in claims (needed for session validation)
		if (authSession is { AuthenticationMethodReferences.Count: > 0 })
			claims.Add(new Claim(JwtClaimTypes.AuthenticationMethodReferences, JsonSerializer.Serialize(authSession.AuthenticationMethodReferences)));

		// Email claim from AuthSession (preserves external provider email or challenge email)
		if (!string.IsNullOrEmpty(authSession.Email))
			claims.Add(new Claim(JwtClaimTypes.Email, authSession.Email));

		// EmailVerified claim from AuthSession
		if (authSession.EmailVerified.HasValue)
			claims.Add(new Claim(JwtClaimTypes.EmailVerified, authSession.EmailVerified.Value.ToString().ToLowerInvariant()));

		// Additional claims from JsonObject - serialize each property
		if (authSession.AdditionalClaims != null)
		{
			foreach (var (claimType, jsonValue) in authSession.AdditionalClaims)
			{
				if (jsonValue == null)
					continue;

				var claimValue = SerializeJsonValue(jsonValue);
				claims.Add(new Claim(claimType, claimValue));
			}
		}

		var principal = new ClaimsPrincipal(new ClaimsIdentity(claims, authSession.IdentityProvider));

		var properties = new AuthenticationProperties();
		if (authSession is { AffectedClientIds.Count: > 0 })
			properties.SetString(nameof(AuthSession.AffectedClientIds), JsonSerializer.Serialize(authSession.AffectedClientIds));

		return HttpContext.SignInAsync(_authenticationScheme, principal, properties);
	}

<<<<<<< HEAD
		return HttpContext.SignInAsync(_authenticationScheme, principal, properties);
=======
	/// <summary>
	/// Serializes a JsonNode to a string suitable for claim storage.
	/// Primitives are converted to their string representation, complex types are JSON-serialized.
	/// </summary>
	private static string SerializeJsonValue(JsonNode jsonValue)
	{
		return jsonValue switch
		{
			JsonValue jsonValueNode => jsonValueNode.GetValue<JsonElement>() switch
			{
				{ ValueKind: JsonValueKind.String } element => element.GetString()!,
				{ ValueKind: JsonValueKind.Number } element => element.ToString(),
				{ ValueKind: JsonValueKind.True } => "true",
				{ ValueKind: JsonValueKind.False } => "false",
				{ ValueKind: JsonValueKind.Null } => "",
				_ => jsonValue.ToJsonString()
			},
			JsonArray or JsonObject => jsonValue.ToJsonString(),
			_ => jsonValue.ToJsonString()
		};
>>>>>>> 63c40aaf
	}

	/// <summary>
	/// Signs out the current user from the application, ending their authenticated session.
	/// </summary>
	/// <returns>A task that represents the asynchronous sign-out operation.</returns>
	public Task SignOutAsync() => HttpContext.SignOutAsync(_authenticationScheme);
<<<<<<< HEAD
=======

	/// <summary>
	/// Extracts additional claims from the principal, excluding standard OIDC claims.
	/// Attempts to deserialize JSON values, falls back to string values.
	/// </summary>
	private static JsonObject ExtractAdditionalClaims(ClaimsPrincipal principal)
	{
		var additionalClaims = new JsonObject();

		foreach (var claim in principal.Claims)
		{
			if (IsStandardClaim(claim.Type))
				continue;

			var jsonValue = TryParseJsonValue(claim.Value);
			additionalClaims[claim.Type] = jsonValue;
		}

		return additionalClaims;
	}

	/// <summary>
	/// Attempts to parse a claim value as JSON, falling back to a simple string value.
	/// </summary>
	private static JsonNode? TryParseJsonValue(string value)
	{
		if (string.IsNullOrEmpty(value))
			return null;

		// Try parsing as JSON (for arrays/objects)
		try
		{
			return JsonNode.Parse(value);
		}
		catch (JsonException)
		{
			// Not JSON - try to detect type
			if (bool.TryParse(value, out var boolValue))
				return JsonValue.Create(boolValue);

			if (long.TryParse(value, out var longValue))
				return JsonValue.Create(longValue);

			if (double.TryParse(value, out var doubleValue))
				return JsonValue.Create(doubleValue);

			// Default to string
			return JsonValue.Create(value);
		}
	}

	private static bool IsStandardClaim(string claimType) => claimType switch
	{
		JwtClaimTypes.Subject => true,
		JwtClaimTypes.SessionId => true,
		JwtClaimTypes.AuthenticationTime => true,
		JwtClaimTypes.AuthContextClassRef => true,
		JwtClaimTypes.Email => true,
		JwtClaimTypes.EmailVerified => true,
		JwtClaimTypes.AuthenticationMethodReferences => true,
		_ => false
	};
>>>>>>> 63c40aaf
}<|MERGE_RESOLUTION|>--- conflicted
+++ resolved
@@ -203,9 +203,6 @@
 		return HttpContext.SignInAsync(_authenticationScheme, principal, properties);
 	}
 
-<<<<<<< HEAD
-		return HttpContext.SignInAsync(_authenticationScheme, principal, properties);
-=======
 	/// <summary>
 	/// Serializes a JsonNode to a string suitable for claim storage.
 	/// Primitives are converted to their string representation, complex types are JSON-serialized.
@@ -226,7 +223,6 @@
 			JsonArray or JsonObject => jsonValue.ToJsonString(),
 			_ => jsonValue.ToJsonString()
 		};
->>>>>>> 63c40aaf
 	}
 
 	/// <summary>
@@ -234,8 +230,6 @@
 	/// </summary>
 	/// <returns>A task that represents the asynchronous sign-out operation.</returns>
 	public Task SignOutAsync() => HttpContext.SignOutAsync(_authenticationScheme);
-<<<<<<< HEAD
-=======
 
 	/// <summary>
 	/// Extracts additional claims from the principal, excluding standard OIDC claims.
@@ -298,5 +292,4 @@
 		JwtClaimTypes.AuthenticationMethodReferences => true,
 		_ => false
 	};
->>>>>>> 63c40aaf
 }