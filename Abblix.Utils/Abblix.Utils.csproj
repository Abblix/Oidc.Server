--- conflicted
+++ resolved
@@ -16,15 +16,6 @@
     <PackageTags>Abblix Utilities String-Manipulation URI-Parsing JSON-Serialization Cryptography Data-Encoding Extensions .NET-Utilities Secure-Random Custom-JSON-Converters Base32-Encoding Asynchronous-Utilities</PackageTags>
     <PackageReadmeFile>README.md</PackageReadmeFile>
     <PackageLicenseFile>LICENSE.md</PackageLicenseFile>
-<<<<<<< HEAD
-    <Copyright>Copyright (c) 2024 Abblix LLP. All rights reserved.</Copyright>
-    <PackageReleaseNotes>v2.0: Major release with mTLS authentication (RFC 8705), JWT Bearer grants (RFC 7523), Device Authorization (RFC 8628), CIBA Ping/Push modes &amp; Long-Polling, and Result pattern migration. BREAKING: Dropped .NET 6/7, requires .NET 8+ and supports .NET 10. Full details: https://github.com/Abblix/Oidc.Server/blob/master/CHANGELOG.md</PackageReleaseNotes>
-    <PackageIcon>Abblix.png</PackageIcon>
-    <PackageRequireLicenseAcceptance>true</PackageRequireLicenseAcceptance>
-    <AssemblyVersion>2.0.0.0</AssemblyVersion>
-    <FileVersion>2.0.0.0</FileVersion>
-    <PackageVersion>2.0</PackageVersion>
-=======
     <Copyright>Copyright (c) $([System.DateTime]::Now.Year) Abblix LLP. All rights reserved.</Copyright>
     <PackageReleaseNotes>Enhanced URI builder with query parameter support, improved route template resolution, and Result pattern utilities. BREAKING: Dropped .NET 6/7, requires .NET 8+ and supports .NET 10. Full details: https://github.com/Abblix/Oidc.Server/releases/tag/v2.0</PackageReleaseNotes>
     <PackageIcon>Abblix.png</PackageIcon>
@@ -42,17 +33,13 @@
     <EmbedUntrackedSources>true</EmbedUntrackedSources>
     <IncludeSymbols>true</IncludeSymbols>
     <SymbolPackageFormat>snupkg</SymbolPackageFormat>
->>>>>>> 4584cbc2
   </PropertyGroup>
 
   <ItemGroup>
     <PackageReference Include="Google.Protobuf" Version="3.33.1" />
     <PackageReference Include="Microsoft.AspNetCore.Http.Abstractions" Version="2.3.0" />
     <PackageReference Include="Microsoft.Extensions.Caching.Abstractions" Version="10.0.0" />
-<<<<<<< HEAD
-=======
     <PackageReference Include="Microsoft.SourceLink.GitHub" Version="8.0.0" PrivateAssets="All" />
->>>>>>> 4584cbc2
   </ItemGroup>
 
   <ItemGroup>
