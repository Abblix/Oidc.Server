--- conflicted
+++ resolved
@@ -10,10 +10,7 @@
     </PropertyGroup>
 
     <ItemGroup>
-<<<<<<< HEAD
-=======
         <PackageReference Include="Microsoft.AspNetCore.Http.Abstractions" Version="2.3.0" />
->>>>>>> 63c40aaf
         <PackageReference Include="Microsoft.NET.Test.Sdk" Version="18.0.0" />
         <PackageReference Include="xunit" Version="2.9.3" />
         <PackageReference Include="xunit.runner.visualstudio" Version="3.1.5">
